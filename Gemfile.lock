PATH
  remote: .
  specs:
<<<<<<< HEAD
    lhm (3.3.1)
=======
    lhm (3.3.2)
>>>>>>> 8f5b08ac
      retriable (>= 3.0.0)

GEM
  remote: https://rubygems.org/
  specs:
    activemodel (5.2.0)
      activesupport (= 5.2.0)
    activerecord (5.2.0)
      activemodel (= 5.2.0)
      activesupport (= 5.2.0)
      arel (>= 9.0)
    activesupport (5.2.0)
      concurrent-ruby (~> 1.0, >= 1.0.2)
      i18n (>= 0.7, < 2)
      minitest (~> 5.1)
      tzinfo (~> 1.1)
    arel (9.0.0)
    concurrent-ruby (1.0.5)
    docile (1.3.1)
    domain_name (0.5.20180417)
      unf (>= 0.0.5, < 1.0.0)
    highline (1.6.20)
    http-cookie (1.0.3)
      domain_name (~> 0.5)
    i18n (1.0.1)
      concurrent-ruby (~> 1.0)
    json (2.1.0)
    json_pure (1.8.1)
    metaclass (0.0.4)
    mime-types (3.1)
      mime-types-data (~> 3.2015)
    mime-types-data (3.2016.0521)
    minitest (5.11.3)
    mocha (1.5.0)
      metaclass (~> 0.0.1)
    mysql2 (0.5.2)
    netrc (0.11.0)
    package_cloud (0.3.05)
      highline (= 1.6.20)
      json_pure (= 1.8.1)
      rainbow (= 2.2.2)
      rest-client (~> 2.0)
      thor (~> 0.18)
    rainbow (2.2.2)
      rake
    rake (12.3.1)
    rest-client (2.0.2)
      http-cookie (>= 1.0.2, < 2.0)
      mime-types (>= 1.16, < 4.0)
      netrc (~> 0.8)
    retriable (3.1.2)
    simplecov (0.16.1)
      docile (~> 1.1)
      json (>= 1.8, < 3)
      simplecov-html (~> 0.10.0)
    simplecov-html (0.10.2)
    thor (0.20.0)
    thread_safe (0.3.6)
    tzinfo (1.2.5)
      thread_safe (~> 0.1)
    unf (0.1.4)
      unf_ext
    unf_ext (0.0.7.5)

PLATFORMS
  ruby

DEPENDENCIES
  activerecord
  lhm!
  minitest
  mocha
  mysql2
  package_cloud
  rake
  simplecov

BUNDLED WITH
   1.17.3<|MERGE_RESOLUTION|>--- conflicted
+++ resolved
@@ -1,11 +1,7 @@
 PATH
   remote: .
   specs:
-<<<<<<< HEAD
-    lhm (3.3.1)
-=======
     lhm (3.3.2)
->>>>>>> 8f5b08ac
       retriable (>= 3.0.0)
 
 GEM
