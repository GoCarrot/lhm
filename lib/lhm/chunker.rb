# Copyright (c) 2011 - 2013, SoundCloud Ltd., Rany Keddo, Tobias Bielohlawek, Tobias
# Schmidt
require 'lhm/command'
require 'lhm/sql_helper'
require 'lhm/printer'

module Lhm
  class Chunker
    include Command
    include SqlHelper

    attr_reader :connection

    # Copy from origin to destination in chunks of size `stride`. Sleeps for
    # `throttle` milliseconds between each stride.
    def initialize(migration, connection = nil, options = {})
      @migration = migration
      @connection = connection
      @throttler = options[:throttler]
      @start = options[:start] || select_start
      @limit = options[:limit] || select_limit
      @printer = options[:printer] || Printer::Percentage.new
    end

    def execute
      return unless @start && @limit
      @next_to_insert = @start
      until @next_to_insert >= @limit
        stride = @throttler.stride
        affected_rows = @connection.update(copy(bottom, top(stride)))

        if @throttler && affected_rows > 0
          @throttler.run
        end

        @printer.notify(bottom, @limit)
        @next_to_insert = top(stride) + 1
      end
      @printer.end
    end

  private

    def bottom
      @next_to_insert
    end

    def top(stride)
      [(@next_to_insert + stride - 1), @limit].min
    end

    def copy(lowest, highest)
<<<<<<< HEAD
      "insert ignore into `#{ destination_name }` (#{ destination_columns }) " +
      "select #{ origin_columns } from `#{ origin_name }` " +
      "#{ conditions } #{ origin_name }.`id` between #{ lowest } and #{ highest }"
=======
      "insert ignore into `#{ destination_name }` (#{ columns }) " +
      "select #{ select_columns } from `#{ origin_name }` " +
      "#{ conditions } `#{ origin_name }`.`id` between #{ lowest } and #{ highest }"
>>>>>>> 319f6454
    end

    def select_start
      start = connection.select_value("select min(id) from `#{ origin_name }`")
      start ? start.to_i : nil
    end

    def select_limit
      limit = connection.select_value("select max(id) from `#{ origin_name }`")
      limit ? limit.to_i : nil
    end

    #XXX this is extremely brittle and doesn't work when filter contains more
    #than one SQL clause, e.g. "where ... group by foo". Before making any
    #more changes here, please consider either:
    #
    #1. Letting users only specify part of defined clauses (i.e. don't allow
    #`filter` on Migrator to accept both WHERE and INNER JOIN
    #2. Changing query building so that it uses structured data rather than
    #strings until the last possible moment.
    def conditions
      if @migration.conditions
        @migration.conditions.
          sub(/\)\Z/, "").
          #put any where conditions in parens
          sub(/where\s(\w.*)\Z/, "where (\\1)") + " and"
      else
        "where"
      end
    end

    def destination_name
      @migration.destination.name
    end

    def origin_name
      @migration.origin.name
    end

    def origin_columns
      @origin_columns ||= @migration.intersection.origin.typed(origin_name)
    end

<<<<<<< HEAD
    def destination_columns
      @destination_columns ||= @migration.intersection.destination.joined
=======
    def select_columns
      @select_columns ||= @migration.intersection.typed("`#{origin_name}`")
>>>>>>> 319f6454
    end

    def validate
      if @start && @limit && @start > @limit
        error("impossible chunk options (limit must be greater than start)")
      end
    end
  end
end<|MERGE_RESOLUTION|>--- conflicted
+++ resolved
@@ -50,15 +50,9 @@
     end
 
     def copy(lowest, highest)
-<<<<<<< HEAD
       "insert ignore into `#{ destination_name }` (#{ destination_columns }) " +
       "select #{ origin_columns } from `#{ origin_name }` " +
-      "#{ conditions } #{ origin_name }.`id` between #{ lowest } and #{ highest }"
-=======
-      "insert ignore into `#{ destination_name }` (#{ columns }) " +
-      "select #{ select_columns } from `#{ origin_name }` " +
       "#{ conditions } `#{ origin_name }`.`id` between #{ lowest } and #{ highest }"
->>>>>>> 319f6454
     end
 
     def select_start
@@ -102,13 +96,8 @@
       @origin_columns ||= @migration.intersection.origin.typed(origin_name)
     end
 
-<<<<<<< HEAD
     def destination_columns
       @destination_columns ||= @migration.intersection.destination.joined
-=======
-    def select_columns
-      @select_columns ||= @migration.intersection.typed("`#{origin_name}`")
->>>>>>> 319f6454
     end
 
     def validate
