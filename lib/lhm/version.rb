# Copyright (c) 2011 - 2013, SoundCloud Ltd., Rany Keddo, Tobias Bielohlawek, Tobias
# Schmidt

module Lhm
<<<<<<< HEAD
  VERSION = '3.3.1'
=======
  VERSION = '3.3.2'
>>>>>>> 8f5b08ac
end<|MERGE_RESOLUTION|>--- conflicted
+++ resolved
@@ -2,9 +2,5 @@
 # Schmidt
 
 module Lhm
-<<<<<<< HEAD
-  VERSION = '3.3.1'
-=======
   VERSION = '3.3.2'
->>>>>>> 8f5b08ac
 end