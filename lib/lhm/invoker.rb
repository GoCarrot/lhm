# Copyright (c) 2011 - 2013, SoundCloud Ltd., Rany Keddo, Tobias Bielohlawek, Tobias
# Schmidt

require 'lhm/chunker'
require 'lhm/entangler'
require 'lhm/atomic_switcher'
require 'lhm/locked_switcher'
require 'lhm/migrator'

module Lhm
  # Copies an origin table to an altered destination table. Live activity is
  # synchronized into the destination table using triggers.
  #
  # Once the origin and destination tables have converged, origin is archived
  # and replaced by destination.
  class Invoker
    include SqlHelper

    attr_reader :migrator, :connection

    def initialize(origin, connection)
      @connection = connection
      @migrator = Migrator.new(origin, connection)
    end

    def run(options = {})
<<<<<<< HEAD
      normalize_options(options)
      migration = @migrator.run

      Entangler.new(migration, @connection).run do
        Chunker.new(migration, @connection, options).run
        if options[:atomic_switch]
          AtomicSwitcher.new(migration, @connection).run
        else
          LockedSwitcher.new(migration, @connection).run
        end
      end
    end

    private

    def normalize_options(options)
=======
      Lhm.logger.info "Starting LHM run on table=#{@migrator.name}"

>>>>>>> 9c5753b8
      if !options.include?(:atomic_switch)
        if supports_atomic_switch?
          options[:atomic_switch] = true
        else
          raise Error.new(
            "Using mysql #{version_string}. You must explicitly set " +
            "options[:atomic_switch] (re SqlHelper#supports_atomic_switch?)")
        end
      end

      if options[:throttler]
        options[:throttler] = Throttler::Factory.create_throttler(*options[:throttler])
      elsif options[:throttle] || options[:stride]
        # we still support the throttle and stride as a Fixnum input
        warn "throttle option will no longer accept a Fixnum in the next versions."
        options[:throttler] = Throttler::LegacyTime.new(options[:throttle], options[:stride])
      else
        options[:throttler] = Lhm.throttler
      end

    rescue => e
      Lhm.logger.error "LHM run failed with exception=#{e.class} message=#{e.message}"
      raise
    end
  end
end<|MERGE_RESOLUTION|>--- conflicted
+++ resolved
@@ -24,7 +24,6 @@
     end
 
     def run(options = {})
-<<<<<<< HEAD
       normalize_options(options)
       migration = @migrator.run
 
@@ -41,10 +40,8 @@
     private
 
     def normalize_options(options)
-=======
       Lhm.logger.info "Starting LHM run on table=#{@migrator.name}"
 
->>>>>>> 9c5753b8
       if !options.include?(:atomic_switch)
         if supports_atomic_switch?
           options[:atomic_switch] = true
