--- conflicted
+++ resolved
@@ -19,12 +19,10 @@
 #   end
 #
 module Lhm
-<<<<<<< HEAD
   extend Throttler
   extend self
-=======
+
   DEFAULT_LOGGER_OPTIONS =  { level: Logger::INFO, file: STDOUT }
->>>>>>> 9c5753b8
 
   # Alters a table with the changes described in the block
   #
@@ -95,7 +93,7 @@
   end
 
   def self.logger
-    @@logger ||= 
+    @@logger ||=
       begin
         logger = Logger.new(DEFAULT_LOGGER_OPTIONS[:file])
         logger.level = DEFAULT_LOGGER_OPTIONS[:level]
