<<<<<<< HEAD
# 3.3.1 (Oct 30th, 2019)

* Add test for tables with composite primary keys.
* Add test for migrating to a composite primary key.
=======
# 3.3.1 (Nov 8, 2019)

* Ensure that :retriable configuration is correctly passed to all SqlRetry
  instances.
* Retry `Chunker#upper_id` and `options[:verifier]` on MySQL failure.
* Catch more MySQL errors by default with SqlRetry.
>>>>>>> 8f5b08ac

# 3.3.0 (Oct 21, 2019)

* Add a :verifier key to the options hash, with a default implementation which aborts the LHM if the triggers are removed.

# 3.2.5 (Jun 24, 2019)

* Tighten dependency on retriable gem and remove workarounds for old version

# 3.2.4 (Oct 16, 2018)

* Retry `Cleanup::Current` just like we retry all the other DDLs.

# 3.2.3 (Oct 16, 2018)

* Add ActiveRecord::QueryTimedout exception class to be retried on "Timeout waiting for a response from the last query" message.

# 3.2.2 (Oct 11, 2018)

* Try to take a higher lock_wait_timeout value than others  (https://github.com/Shopify/lhm/pull/60)

# 3.2.1 (Oct 11, 2018)

* Retry on `MySQL::Error::Timeout` (https://github.com/Shopify/lhm/pull/57)
* Retry 20 times by default (https://github.com/Shopify/lhm/pull/58)

# 3.2.0 (Sep 4, 2018)

* Fix Slave lag throttler database config (https://github.com/Shopify/lhm/pull/55)
* Loosen dependency on retriable gem (https://github.com/Shopify/lhm/pull/54)
* Overhaul retries for deadlocks, wait timeouts on Chunker, Entangler, and AtomicSwitcher (https://github.com/Shopify/lhm/pull/51)

# 3.1.1

* Cleanup tables between tests (https://github.com/Shopify/lhm/pull/48)
* Ensure all table names are less than 64 characters (https://github.com/Shopify/lhm/pull/49)

# 3.1.0

* Unify Entangler and AtomicSwitcher retry interface (https://github.com/Shopify/lhm/pull/39)
* Remove scripts replaced by dbdeployer (https://github.com/Shopify/lhm/pull/40)
* Rename lhmn_ tables to lhma_ to avoid IBP stalls (https://github.com/Shopify/lhm/pull/41)

# 3.0.0

* Drop support for throttle and stride options. Use `throttler`, instead:
```
Lhm.change_table :users, throttler: [:time_throttler, {stride: x}] do
end
```
* #118 - Truncate long trigger names. (@sj26)
* #114 - Update chunker requirements (@bjk-soundcloud)
* #98 - Add slave lag throttler. (@camilo, @jasonhl)
* #92 - Fix check for table requirement before starting a lhm.(@hannestyden)
* #93 - Makes the atomic switcher retry on metadata locks (@camilo)
* #63 - Sets the LHM's session lock wait timeout variables (@camilo)
* #75 - Remove DataMapper and ActiveRecord 2.x support (@camilo)

# 2.2.0 (Jan 16, 2015)

* #84 - Require index names to be strings or symbols (Thibaut)
* #39 - Adding the ability to rename columns (erikogan)
* #67 - Allow for optional time filter on .cleanup (joelr)

# 2.1.0 (July 31, 2014)

* #48 - Add percentage output for migrations (@arthurnn)
* #60 - Quote table names (@spickermann)
* #59 - Escape table name in select_limit and select_start methods (@stevehodgkiss)
* #57 - Ensure chunking 'where' clause handled separately (@rentalcustard)
* #54 - Chunker handle stride changes (@rentalcustard)
* #52 - Implement ability to control timeout and stride from Throttler (@edmundsalvacion)
* #51 - Ensure Lhm.cleanup removes temporary triggers (@edmundsalvacion)
* #46 - Allow custom throttler (@arthurnn)

# 2.0.0 (July 10, 2013)

* #44 - Conditional migrations (@durran)

# 1.3.0 (May 28, 2013)

* Add Lhm.cleanup method for removing copy tables, thanks @bogdan
* Limit copy table names to 64 characters, thanks @charliesome

# 1.2.0 (February 22, 2013)

* Added DataMapper support, no API changes for current users. Refer to the
  README for information.
* Documentation updates. Thanks @tiegz and @vinbarnes.

# 1.1.0 (April 29, 2012)

* Add option to specify custom index name
* Add mysql2 compatibility
* Add AtomicSwitcher

# 1.0.3 (February 23, 2012)

* Improve change_column

# 1.0.2 (February 17, 2012)

* closes https://github.com/soundcloud/large-hadron-migrator/issues/11
  this critical bug could cause data loss. table parser was replaced with
  an implementation that reads directly from information_schema.

# 1.0.1 (February 09, 2012)

* released to rubygems

# 1.0.0 (February 09, 2012)

* added change_column
* final 1.0 release

# 1.0.0.rc8 (February 09, 2012)

* removed spec binaries from gem bins

# 1.0.0.rc7 (January 31, 2012)

* added SqlHelper.annotation into the middle of trigger statements. this
  is for the benefit of the killer script which should not kill trigger
  statements.

# 1.0.0.rc6 (January 30, 2012)

* added --confirm to kill script; fixes to kill script

# 1.0.0.rc5 (January 30, 2012)

* moved scripts into bin, renamed, added to gem binaries

# 1.0.0.rc4 (January 29, 2012)

* added '-- lhm' to the end of statements for more visibility

# 1.0.0.rc3 (January 19, 2012)

* Speedup migrations for tables with large minimum id
* Add a bit yard documentation
* Fix issues with index creation on reserved column names
* Improve error handling
* Add tests for replication
* Rename public API method from `hadron_change_table` to `change_table`
* Add tests for ActiveRecord 2.3 and 3.1 compatibility

# 1.0.0.rc2 (January 18, 2012)

* Speedup migrations for tables with large ids
* Fix conversion of milliseconds to seconds
* Fix handling of sql errors
* Add helper to create unique index
* Allow index creation on prefix of column
* Quote column names on index creation
* Remove ambiguous method signature
* Documentation fix
* 1.8.7 compatibility

# 1.0.0.rc1 (January 15, 2012)

* rewrite.

# 0.2.1 (November 26, 2011)

* Include changelog in gem

# 0.2.0 (November 26, 2011)

* Add Ruby 1.8 compatibility
* Setup travis continuous integration
* Fix record lose issue
* Fix and speed up specs

# 0.1.4

* Merged [Pullrequest #9](https://github.com/soundcloud/large-hadron-migrator/pull/9)

# 0.1.3

* code cleanup
* Merged [Pullrequest #8](https://github.com/soundcloud/large-hadron-migrator/pull/8)
* Merged [Pullrequest #7](https://github.com/soundcloud/large-hadron-migrator/pull/7)
* Merged [Pullrequest #4](https://github.com/soundcloud/large-hadron-migrator/pull/4)
* Merged [Pullrequest #1](https://github.com/soundcloud/large-hadron-migrator/pull/1)

# 0.1.2

* Initial Release<|MERGE_RESOLUTION|>--- conflicted
+++ resolved
@@ -1,16 +1,14 @@
-<<<<<<< HEAD
-# 3.3.1 (Oct 30th, 2019)
+# UNRELEASED
 
 * Add test for tables with composite primary keys.
 * Add test for migrating to a composite primary key.
-=======
+
 # 3.3.1 (Nov 8, 2019)
 
 * Ensure that :retriable configuration is correctly passed to all SqlRetry
   instances.
 * Retry `Chunker#upper_id` and `options[:verifier]` on MySQL failure.
 * Catch more MySQL errors by default with SqlRetry.
->>>>>>> 8f5b08ac
 
 # 3.3.0 (Oct 21, 2019)
 
